import logging
from dataclasses import dataclass
from typing import List, Optional

from sqlalchemy.ext.asyncio import AsyncSession

from app.config import settings
from app.database.crud.campaign import record_campaign_registration
from app.database.crud.subscription import (
    create_trial_subscription,
    get_subscription_by_user_id,
)
from app.database.crud.user import add_user_balance
from app.database.models import AdvertisingCampaign, User
from app.services.subscription_service import SubscriptionService

logger = logging.getLogger(__name__)


@dataclass
class CampaignBonusResult:
    success: bool
    bonus_type: Optional[str] = None
    balance_kopeks: int = 0
    subscription_days: Optional[int] = None
    subscription_traffic_gb: Optional[int] = None
    subscription_device_limit: Optional[int] = None
    subscription_squads: Optional[List[str]] = None


class AdvertisingCampaignService:
    def __init__(self) -> None:
        self.subscription_service = SubscriptionService()

    async def apply_campaign_bonus(
        self,
        db: AsyncSession,
        user: User,
        campaign: AdvertisingCampaign,
    ) -> CampaignBonusResult:
        if not campaign.is_active:
            logger.warning(
                "⚠️ Попытка выдать бонус по неактивной кампании %s", campaign.id
            )
            return CampaignBonusResult(success=False)

        if campaign.is_balance_bonus:
            return await self._apply_balance_bonus(db, user, campaign)

        if campaign.is_subscription_bonus:
            return await self._apply_subscription_bonus(db, user, campaign)

        logger.error("❌ Неизвестный тип бонуса кампании: %s", campaign.bonus_type)
        return CampaignBonusResult(success=False)

    async def _apply_balance_bonus(
        self,
        db: AsyncSession,
        user: User,
        campaign: AdvertisingCampaign,
    ) -> CampaignBonusResult:
        amount = campaign.balance_bonus_kopeks or 0
        if amount <= 0:
            logger.info("ℹ️ Кампания %s не имеет бонуса на баланс", campaign.id)
            return CampaignBonusResult(success=False)

        description = f"Бонус за регистрацию по кампании '{campaign.name}'"
        success = await add_user_balance(
            db,
            user,
            amount,
            description=description,
        )

        if not success:
            return CampaignBonusResult(success=False)

        await record_campaign_registration(
            db,
            campaign_id=campaign.id,
            user_id=user.id,
            bonus_type="balance",
            balance_bonus_kopeks=amount,
        )

        logger.info(
            "💰 Пользователю %s начислен бонус %s₽ по кампании %s",
            user.telegram_id,
            amount / 100,
            campaign.id,
        )

        return CampaignBonusResult(
            success=True,
            bonus_type="balance",
            balance_kopeks=amount,
        )

    async def _apply_subscription_bonus(
        self,
        db: AsyncSession,
        user: User,
        campaign: AdvertisingCampaign,
    ) -> CampaignBonusResult:
        existing_subscription = await get_subscription_by_user_id(db, user.id)
        if existing_subscription:
            logger.warning(
                "⚠️ У пользователя %s уже есть подписка, бонус кампании %s пропущен",
                user.telegram_id,
                campaign.id,
            )
            return CampaignBonusResult(success=False)

        duration_days = campaign.subscription_duration_days or 0
        if duration_days <= 0:
            logger.info(
                "ℹ️ Кампания %s не содержит корректной длительности подписки",
                campaign.id,
            )
            return CampaignBonusResult(success=False)

        traffic_limit = campaign.subscription_traffic_gb
        device_limit = campaign.subscription_device_limit
        if device_limit is None:
            device_limit = settings.DEFAULT_DEVICE_LIMIT
        squads = list(campaign.subscription_squads or [])

        if not squads:
            try:
                from app.database.crud.server_squad import get_random_trial_squad_uuid

                trial_uuid = await get_random_trial_squad_uuid(db)
                if trial_uuid:
                    squads = [trial_uuid]
            except Exception as error:
                logger.error(
                    "Не удалось подобрать сквад для кампании %s: %s",
                    campaign.id,
                    error,
                )

        squad_uuid = squads[0] if squads else None

        new_subscription = await create_trial_subscription(
            db=db,
            user_id=user.id,
            duration_days=duration_days,
            traffic_limit_gb=traffic_limit or 0,
            device_limit=device_limit,
<<<<<<< HEAD
            connected_squads=squads,
            update_server_counters=True,
            is_trial=True,
=======
            squad_uuid=squad_uuid,
>>>>>>> e293470c
        )

        try:
            await self.subscription_service.create_remnawave_user(db, new_subscription)
        except Exception as error:
            logger.error(
                "❌ Ошибка синхронизации RemnaWave для кампании %s: %s",
                campaign.id,
                error,
            )

        await record_campaign_registration(
            db,
            campaign_id=campaign.id,
            user_id=user.id,
            bonus_type="subscription",
            subscription_duration_days=duration_days,
        )

        logger.info(
            "🎁 Пользователю %s выдана подписка по кампании %s на %s дней",
            user.telegram_id,
            campaign.id,
            duration_days,
        )

        return CampaignBonusResult(
            success=True,
            bonus_type="subscription",
            subscription_days=duration_days,
            subscription_traffic_gb=traffic_limit or 0,
            subscription_device_limit=device_limit,
            subscription_squads=squads,
        )<|MERGE_RESOLUTION|>--- conflicted
+++ resolved
@@ -147,13 +147,10 @@
             duration_days=duration_days,
             traffic_limit_gb=traffic_limit or 0,
             device_limit=device_limit,
-<<<<<<< HEAD
             connected_squads=squads,
             update_server_counters=True,
             is_trial=True,
-=======
             squad_uuid=squad_uuid,
->>>>>>> e293470c
         )
 
         try:
