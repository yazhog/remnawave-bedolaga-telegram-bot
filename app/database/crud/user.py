--- conflicted
+++ resolved
@@ -834,12 +834,8 @@
         select(User)
         .options(
             selectinload(User.subscription),
-<<<<<<< HEAD
             selectinload(User.user_promo_groups).selectinload(UserPromoGroup.promo_group),
-=======
-            selectinload(User.promo_group),
             selectinload(User.referrer),
->>>>>>> fbb2e561
         )
         .where(User.referred_by_id == user_id)
         .order_by(User.created_at.desc())
@@ -945,12 +941,8 @@
         select(User)
         .options(
             selectinload(User.subscription),
-<<<<<<< HEAD
             selectinload(User.user_promo_groups).selectinload(UserPromoGroup.promo_group),
-=======
-            selectinload(User.promo_group),
             selectinload(User.referrer),
->>>>>>> fbb2e561
         )
         .where(
             and_(
