--- conflicted
+++ resolved
@@ -77,11 +77,8 @@
     assert client.calls and client.calls[0]["amount"] == Decimal("500.00")
     assert client.calls[0]["shop_id"] == "shop42"
     assert client.calls[0]["description"] == "Пополнение"
-<<<<<<< HEAD
     assert client.calls[0]["custom"] == json.dumps({"extra": "value"}, ensure_ascii=False, separators=(",", ":"))
     assert client.calls[0]["payment_method"] == "BANK_CARD"
-=======
->>>>>>> 1af387de
 
 
 @pytest.mark.anyio("asyncio")
